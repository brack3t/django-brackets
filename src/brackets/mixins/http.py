"""Mixins related to HTTP requests and responses."""

from __future__ import annotations

from typing import TYPE_CHECKING, Any, Optional, TypeAlias

from django.http import HttpRequest, HttpResponse
from django.views.decorators.cache import cache_control, never_cache

from brackets.exceptions import BracketsConfigurationError

if TYPE_CHECKING:  # pragma: no cover
    from collections.abc import Callable


__all__ = ["AllVerbsMixin", "HeaderMixin", "CacheControlMixin", "NeverCacheMixin"]

A: TypeAlias = tuple[Any]
K: TypeAlias = dict[str, Any]
_View: TypeAlias = tuple[HttpRequest, tuple[Any], dict[str, Any]]


class AllVerbsMixin:
    """Handle all HTTP verbs with a single method."""

    all_verb_handler: str = "all"

<<<<<<< HEAD
    def dispatch(self, request: HttpRequest, *args: A, **kwargs: K) -> HttpResponse:
=======
    def dispatch(self, request: HttpRequest, *args, **kwargs) -> HttpResponse:
>>>>>>> 7ea25fe4
        """Run all requests through the all_verb_handler method."""
        if not self.all_verb_handler:
            raise BracketsConfigurationError(
                "%s requires the all_verb_handler attribute to be set."
                % self.__class__.__name__
            )

        handler = getattr(self, self.all_verb_handler, self.http_method_not_allowed)
        return handler(request, *args, **kwargs)

    def all(self, request: HttpRequest, *args: A, **kwargs: K) -> HttpResponse:
        """Handle all requests."""
        raise NotImplementedError


class HeaderMixin:
    """Mixin for easily adding headers to a response."""

    headers: Optional[dict[str, Any]] = None

    def get_headers(self) -> dict[str, Any]:
        """Return a dictionary of headers to add to the response."""
        if self.headers is None:
            return {}

        if not self.headers:
            raise BracketsConfigurationError(
                "%s requires the `headers` attribute to be set."
                % self.__class__.__name__
            )
        return self.headers

<<<<<<< HEAD
    def dispatch(self, request: HttpRequest, *args: A, **kwargs: K) -> HttpResponse:
=======
    def dispatch(self, request: HttpRequest, *args, **kwargs) -> HttpResponse:
>>>>>>> 7ea25fe4
        """Add headers to the response."""
        response = super().dispatch(request, *args, **kwargs)
        for key, value in self.get_headers().items():
            response[key] = value
        return response


class CacheControlMixin:
    """Provides a view with cache control options."""

    cache_control_public: Optional[bool] = None
    cache_control_private: Optional[bool] = None
    cache_control_no_cache: Optional[bool] = None
    cache_control_no_store: Optional[bool] = None
    cache_control_no_transform: Optional[bool] = None
    cache_control_must_revalidate: Optional[bool] = None
    cache_control_proxy_revalidate: Optional[bool] = None
    cache_control_max_age: Optional[int] = None
    cache_control_s_maxage: Optional[int] = None

    def __init__(self, **kwargs: dict[str, None | bool | int]) -> None:
        """Set up Cache Control."""
        self.cache_control_public = kwargs.pop("cache_control_public", None)
        self.cache_control_private = kwargs.pop("cache_control_private", None)
        self.cache_control_no_cache = kwargs.pop("cache_control_no_cache", None)
        self.cache_control_no_store = kwargs.pop("cache_control_no_store", None)
        self.cache_control_no_transform = kwargs.pop("cache_control_no_transform", None)
        self.cache_control_must_revalidate = kwargs.pop(
            "cache_control_must_revalidate", None
        )
        self.cache_control_proxy_revalidate = kwargs.pop(
            "cache_control_proxy_revalidate", None
        )
        self.cache_control_max_age = kwargs.pop("cache_control_max_age", None)
        self.cache_control_s_maxage = kwargs.pop("cache_control_s_maxage", None)

        super().__init__(**kwargs)

    @classmethod
    def get_cache_control_options(
        cls: type["CacheControlMixin"]
    ) -> dict[str, bool | int]:
        """Get the view's cache-control options."""
        options: dict[str, bool | int] = {}
        for key, value in cls.__dict__.items():
            if key.startswith("cache_control_") and value is not None:
                options[key.replace("cache_control_", "")] = value
        return options

    @classmethod
    def as_view(cls: type["CacheControlMixin"], **initkwargs: dict[str, Any]) -> _View:
        """Add cache control to the view."""
        view: Callable[[_View], HttpResponse] = super().as_view(**initkwargs)
        return cache_control(**cls.get_cache_control_options())(view)


class NeverCacheMixin:
    """Prevents a view from being cached."""

    @classmethod
    def as_view(cls: type["NeverCacheMixin"], **initkwargs: dict[str, Any]) -> _View:
        """Wrap the view with never_cache."""
        view: Callable[[_View], HttpResponse] = super().as_view(**initkwargs)
        return never_cache(view)<|MERGE_RESOLUTION|>--- conflicted
+++ resolved
@@ -25,11 +25,7 @@
 
     all_verb_handler: str = "all"
 
-<<<<<<< HEAD
     def dispatch(self, request: HttpRequest, *args: A, **kwargs: K) -> HttpResponse:
-=======
-    def dispatch(self, request: HttpRequest, *args, **kwargs) -> HttpResponse:
->>>>>>> 7ea25fe4
         """Run all requests through the all_verb_handler method."""
         if not self.all_verb_handler:
             raise BracketsConfigurationError(
@@ -62,11 +58,7 @@
             )
         return self.headers
 
-<<<<<<< HEAD
     def dispatch(self, request: HttpRequest, *args: A, **kwargs: K) -> HttpResponse:
-=======
-    def dispatch(self, request: HttpRequest, *args, **kwargs) -> HttpResponse:
->>>>>>> 7ea25fe4
         """Add headers to the response."""
         response = super().dispatch(request, *args, **kwargs)
         for key, value in self.get_headers().items():
@@ -107,7 +99,7 @@
 
     @classmethod
     def get_cache_control_options(
-        cls: type["CacheControlMixin"]
+        cls: type["CacheControlMixin"],
     ) -> dict[str, bool | int]:
         """Get the view's cache-control options."""
         options: dict[str, bool | int] = {}
