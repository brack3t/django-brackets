--- conflicted
+++ resolved
@@ -12,24 +12,7 @@
 from .redirects import *
 from .rest_framework import *
 
-<<<<<<< HEAD
 class CanQuery(Protocol):  # The concept of a view that can query.
-=======
-A = tuple[Any]  # args
-K = dict[Any, Any]  # **kwargs
-
-Menu = dict[str, list[Any]]
-
-# Menu = dict[str, list[Any]]
-StringOrMenu = TypeVar("StringOrMenu", bound=str | Menu)  # String or Dict o' lists
-RaiseOrCall = TypeVar(
-    "RaiseOrCall", bound=bool | Exception | Callable[[], Callable[[], bool]]
-)
-
-class CanQuery(Protocol):
-    """The concept of a view that can query."""
-
->>>>>>> 7ea25fe4
     queryset: QuerySet[Model]
     def get_queryset(self: CanQuery) -> QuerySet[Model]: ...
 
@@ -56,7 +39,6 @@
 
     def get_content_type(self) -> str: ...
 
-<<<<<<< HEAD
 class HasHttpMethods(Protocol):  # The concept of handling HTTP verbs.
     def delete(
         self, request: HttpRequest, *args: tuple[Any, ...], **kwargs: dict[str, Any]
@@ -85,23 +67,5 @@
 
 class BaseView(
     CanDispatch, _ContextProtocol, HasRequest, HasContent, HasHttpMethods, Protocol
-):  # The concept of a Django oaview.
-    def __init__(self, *args: tuple[Any, ...], **kwargs: dict[str, Any]) -> None: ...
-=======
-class HasHttpMethods(Protocol):
-    def delete(self, request: HttpRequest, *args: A, **kwargs: K) -> HttpResponse: ...
-    def get(self, request: HttpRequest, *args: A, **kwargs: K) -> HttpResponse: ...
-    def head(self, request: HttpRequest, *args: A, **kwargs: K) -> HttpResponse: ...
-    def options(self, request: HttpRequest, *args: A, **kwargs: K) -> HttpResponse: ...
-    def patch(self, request: HttpRequest, *args: A, **kwargs: K) -> HttpResponse: ...
-    def post(self, request: HttpRequest, *args: A, **kwargs: K) -> HttpResponse: ...
-    def put(self, request: HttpRequest, *args: A, **kwargs: K) -> HttpResponse: ...
-    def trace(self, request: HttpRequest, *args: A, **kwargs: K) -> HttpResponse: ...
-
-class _BaseView(
-    CanDispatch, HasContext, HasRequest, HasContent, HasHttpMethods, Protocol
-):
-    """The concept of a view."""
-
-    def __init__(self, *args: A, **kwargs: K) -> None: ...
->>>>>>> 7ea25fe4
+):  # The concept of a Django view.
+    def __init__(self, *args: tuple[Any, ...], **kwargs: dict[str, Any]) -> None: ...